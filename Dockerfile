--- conflicted
+++ resolved
@@ -1,12 +1,6 @@
 FROM python:3.12-slim
 
 ENV PYTHONUNBUFFERED=1 \
-<<<<<<< HEAD
-=======
-    ADMIN_TOKEN=change-me \
-    DB_URL=sqlite:////data/db.sqlite \
-    API_PORT=8000
->>>>>>> ddd60e5b
 
 WORKDIR /app
 COPY requirements.txt ./
