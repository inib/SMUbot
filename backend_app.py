--- conflicted
+++ resolved
@@ -15,15 +15,11 @@
 from datetime import datetime, timedelta
 import asyncio
 import requests
-<<<<<<< HEAD
 
 try:
     from ytmusicapi import YTMusic  # type: ignore
 except ModuleNotFoundError:  # pragma: no cover - optional dependency
     YTMusic = None  # type: ignore[assignment]
-=======
-from ytmusicapi import YTMusic
->>>>>>> c262987b
 from sse_starlette.sse import EventSourceResponse
 from fastapi.middleware.cors import CORSMiddleware
 
@@ -157,11 +153,8 @@
 
 def get_ytmusic_client() -> YTMusic:
     global _ytmusic_client
-<<<<<<< HEAD
     if YTMusic is None:
         raise RuntimeError("ytmusicapi dependency is not installed")
-=======
->>>>>>> c262987b
     if _ytmusic_client is not None:
         return _ytmusic_client
     with _ytmusic_lock:
