--- conflicted
+++ resolved
@@ -2319,7 +2319,6 @@
     return vip_ids, subs
 
 
-<<<<<<< HEAD
 def _coerce_int(value: Any, *, default: int = 0) -> int:
     """Best-effort conversion of arbitrary values to integers.
 
@@ -2398,8 +2397,6 @@
     )
 
 
-=======
->>>>>>> fcd3c716
 def _normalize_ytmusic_result(item: Mapping[str, Any]) -> Optional[YTMusicSearchResult]:
     if not isinstance(item, Mapping):
         return None
