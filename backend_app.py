--- conflicted
+++ resolved
@@ -617,7 +617,6 @@
 _brokers: dict[int, set[asyncio.Queue[str]]] = {}
 
 
-<<<<<<< HEAD
 def _broker_queues(channel_pk: int) -> set[asyncio.Queue[str]]:
     return _brokers.setdefault(channel_pk, set())
 
@@ -660,10 +659,6 @@
             listeners.discard(queue)
         if not listeners:
             _brokers.pop(channel_pk, None)
-=======
-def _broker(channel_pk: int) -> asyncio.Queue[str]:
-    return _brokers.setdefault(channel_pk, asyncio.Queue(maxsize=1000))
->>>>>>> 9bf9c358
 
 
 def publish_queue_changed(channel_pk: int) -> None:
