<!doctype html>
<html>
<head>
  <meta charset="utf-8"/>
  <meta name="viewport" content="width=device-width, initial-scale=1"/>
  <title>Alpenbot — Alpine Request Queues</title>
  <link rel="stylesheet" href="style.css"/>
</head>
<body>
<div class="background" aria-hidden="true">
  <div class="bg-layer bg-layer--sky"></div>
  <div class="bg-layer bg-layer--aurora"></div>
  <div class="bg-layer bg-layer--mountains"></div>
  <div class="bg-layer bg-layer--snow"></div>
</div>

<div id="setup-guard" class="setup-guard" hidden></div>

<main id="landing" class="landing">
  <header class="hero">
    <div class="hero__logo">ALPEN<span>BOT</span></div>
<<<<<<< HEAD
    <h1>A lonely alpine signal for Twitch song queues.</h1>
    <p>Inspired by stark ridgelines and the haunting calm of Long Distance Calling, Alpenbot keeps every request echoing through the snowbound night until it finds a home.</p>
    <div class="hero__meta">
      <span id="channel-count" class="hero__metric">0 channels on the ridge</span>
      <span class="hero__bullet" aria-hidden="true">•</span>
      <span id="live-count" class="hero__metric">0 live on Twitch with open queues</span>
=======
    <h1>A lonely alpine signal for song queues.</h1>
    <p>ALPENbot keeps every request echoing through the snowbound night until it finds a home. Inspired my many other services, that just not did what I wanted.</p>
    <div class="hero__meta">
      <span id="channel-count" class="hero__metric">0 channels on the ridge</span>
      <span class="hero__bullet" aria-hidden="true">•</span>
      <span id="live-count" class="hero__metric">0 live with open queues</span>
>>>>>>> 06f15b96
    </div>
  </header>

  <section class="channels" aria-labelledby="channels-heading">
    <div class="section-heading">
      <h2 id="channels-heading">Registered channels</h2>
      <button id="refresh-channels" type="button" class="ghost-btn">Refresh</button>
    </div>
    <div id="channels-grid" class="channels__grid" aria-live="polite"></div>
<<<<<<< HEAD
    <p class="channels__hint">Each card shows the current queue depth, bot activity, and quick links to the Twitch channel and its live request queue.</p>
=======
    <p class="channels__hint">Browse happy ALPENbot queue users.</p>
>>>>>>> 06f15b96
  </section>

  <section class="about" aria-labelledby="about-heading">
    <h2 id="about-heading">About Alpenbot</h2>
<<<<<<< HEAD
    <p>Alpenbot powers <strong>alpen.bot</strong>, a public landing zone for Twitch request queues. Its design nods to the stark, geometric album art of Long Distance Calling while trading neon deserts for windswept alpine solitude.</p>
    <p>The background runs as a lightweight, endlessly drifting CSS composition—no heavy shaders, just layered gradients, auroras, and snowfall that keep the mood alive without taxing the GPU.</p>
=======
    <p><strong>ALPEN.bot</strong>, a public landing zone for request queues. Keeping songs queued, while trading neon deserts for windswept alpine solitude.</p>
    <p>No heavyness, just layered gradients, auroras, and snowfall.</p>
>>>>>>> 06f15b96
  </section>
</main>

<div id="queue-app" hidden>
  <div class="wrap">
    <div class="header">
      <div class="brand">Song Queue</div>
      <span id="ch-badge" class="badge">channel: ?</span>
      <span id="stat-badge" class="badge">status: idle</span>
    </div>

    <div class="grid">
      <div class="card">
        <div class="tabs">
          <button id="tab-current" class="tab active">Current</button>
          <button id="tab-archive" class="tab">Archive</button>
        </div>

        <div id="current-view">
          <h2>Queue</h2>
          <div id="queue" class="queue"></div>
          <div class="sep"></div>
          <h2>Played</h2>
          <div id="played" class="queue"></div>
          <div class="footer" id="footer-note"></div>
        </div>

        <div id="archive-view" style="display:none">
          <h2>Archive</h2>
          <div class="streams" id="streams"></div>
          <div class="sep"></div>
          <h2>Stream Queue</h2>
          <div id="arch-queue" class="queue"></div>
          <div class="sep"></div>
          <h2>Played</h2>
          <div id="arch-played" class="queue"></div>
        </div>
      </div>

      <div class="card info">
        <h2>How to request and bump</h2>
        <p>Request a song in chat: <code>!request Artist - Title</code> or paste a YouTube link.</p>
        <p>To bump a song use: <code>!prio</code> after requesting.</p>
        <p>The first subscriber request each stream is bumped for free. Followers, raids, cheers of ≥200 bits, and 1 point per 5 gifted subs grant priority points.</p>
        <div class="sep"></div>
        <p>This page updates live. Prioritized songs are highlighted.</p>
        <p>Tip: Click a title to open its YouTube link.</p>
      </div>
    </div>
  </div>
</div>

<script src="config.js"></script>
<script src="app.js"></script>
</body>
</html><|MERGE_RESOLUTION|>--- conflicted
+++ resolved
@@ -19,21 +19,12 @@
 <main id="landing" class="landing">
   <header class="hero">
     <div class="hero__logo">ALPEN<span>BOT</span></div>
-<<<<<<< HEAD
-    <h1>A lonely alpine signal for Twitch song queues.</h1>
-    <p>Inspired by stark ridgelines and the haunting calm of Long Distance Calling, Alpenbot keeps every request echoing through the snowbound night until it finds a home.</p>
-    <div class="hero__meta">
-      <span id="channel-count" class="hero__metric">0 channels on the ridge</span>
-      <span class="hero__bullet" aria-hidden="true">•</span>
-      <span id="live-count" class="hero__metric">0 live on Twitch with open queues</span>
-=======
     <h1>A lonely alpine signal for song queues.</h1>
     <p>ALPENbot keeps every request echoing through the snowbound night until it finds a home. Inspired my many other services, that just not did what I wanted.</p>
     <div class="hero__meta">
       <span id="channel-count" class="hero__metric">0 channels on the ridge</span>
       <span class="hero__bullet" aria-hidden="true">•</span>
       <span id="live-count" class="hero__metric">0 live with open queues</span>
->>>>>>> 06f15b96
     </div>
   </header>
 
@@ -43,22 +34,13 @@
       <button id="refresh-channels" type="button" class="ghost-btn">Refresh</button>
     </div>
     <div id="channels-grid" class="channels__grid" aria-live="polite"></div>
-<<<<<<< HEAD
-    <p class="channels__hint">Each card shows the current queue depth, bot activity, and quick links to the Twitch channel and its live request queue.</p>
-=======
     <p class="channels__hint">Browse happy ALPENbot queue users.</p>
->>>>>>> 06f15b96
   </section>
 
   <section class="about" aria-labelledby="about-heading">
     <h2 id="about-heading">About Alpenbot</h2>
-<<<<<<< HEAD
-    <p>Alpenbot powers <strong>alpen.bot</strong>, a public landing zone for Twitch request queues. Its design nods to the stark, geometric album art of Long Distance Calling while trading neon deserts for windswept alpine solitude.</p>
-    <p>The background runs as a lightweight, endlessly drifting CSS composition—no heavy shaders, just layered gradients, auroras, and snowfall that keep the mood alive without taxing the GPU.</p>
-=======
     <p><strong>ALPEN.bot</strong>, a public landing zone for request queues. Keeping songs queued, while trading neon deserts for windswept alpine solitude.</p>
     <p>No heavyness, just layered gradients, auroras, and snowfall.</p>
->>>>>>> 06f15b96
   </section>
 </main>
 
