--- conflicted
+++ resolved
@@ -261,10 +261,7 @@
             payload['keyword'] = keyword
         return await self._req('POST', f"/channels/{channel}/playlists/random_request", payload)
 
-<<<<<<< HEAD
-
-=======
->>>>>>> 9a2c655c
+
 backend = Backend(BACKEND_URL, ADMIN_TOKEN)
 
 
