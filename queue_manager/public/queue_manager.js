--- conflicted
+++ resolved
@@ -2825,12 +2825,9 @@
   updateOverlayBuilder();
 }
 
-<<<<<<< HEAD
 bindChannelKeyControls();
 initOverlayBuilder();
 
-=======
->>>>>>> 5048ea7f
 // ===== Landing page & login =====
 function buildLoginScopes() {
   const configured = getOwnerScopes();
