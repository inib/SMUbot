const API = window.BACKEND_URL;
let channelName = '';
let userLogin = '';
let userInfo = null;
let channelsCache = [];

function qs(id) { return document.getElementById(id); }

const botStatusEl = qs('bot-status');
const previewVideoEl = qs('preview-video');
const previewIframe = qs('preview-frame');
const previewMessageEl = qs('preview-message');
const previewResultsList = qs('preview-results');
const previewStatusEl = qs('preview-status');
const previewLinkInput = qs('preview-url');
const previewCopyBtn = qs('preview-copy');
const queueToggleBtn = qs('queue-toggle');
const queueContent = qs('queue-content');
const previewToggleBtn = qs('preview-toggle');
const previewContent = qs('preview-content');

const eventFeedEl = qs('event-feed');
const eventStatusEl = qs('event-status');
const eventClearBtn = qs('event-clear');
const eventAutoscrollInput = qs('event-autoscroll');

const playlistForm = qs('playlist-form');
const playlistUrlInput = qs('playlist-url');
const playlistKeywordsInput = qs('playlist-keywords');
const playlistVisibilitySelect = qs('playlist-visibility');
const playlistStatusEl = qs('playlist-status');
const playlistsContainer = qs('playlists');

let currentPreviewRequestId = null;
let currentPreviewSourceKey = null;
let currentPreviewVideoId = null;
let currentPreviewLink = '';
let currentPreviewResults = [];
let previewSearchToken = 0;
let previewCopyResetTimer = null;
const previewDefaultMessage = 'Select a request to load YouTube Music matches.';

const playlistState = new Map();
let playlistStatusTimer = null;

const EVENT_FEED_LIMIT = 200;
let eventAutoscrollEnabled = eventAutoscrollInput ? eventAutoscrollInput.checked : true;
let channelEventSocket = null;
let channelEventTimer = null;
let channelEventShouldReconnect = false;

const SETTINGS_CONFIG = {
  queue_closed: {
    type: 'boolean',
    label: 'Pause new requests',
    description: 'When enabled, chat cannot add new songs. Existing queue entries stay untouched.',
    onLabel: 'Paused',
    offLabel: 'Accepting',
  },
  prio_only: {
    type: 'boolean',
    label: 'Priority requests only',
    description: 'Require viewers to spend priority points or other privileges to add requests.',
    onLabel: 'Required',
    offLabel: 'Optional',
  },
  allow_bumps: {
    type: 'boolean',
    label: 'Allow chat bumps',
    description: 'Reserved for a future feature. Toggling this has no effect yet on queue behaviour.',
    onLabel: 'Enabled',
    offLabel: 'Disabled',
    disabled: true,
    disabledReason: 'Chat bump restrictions are not implemented yet.',
  },
  max_requests_per_user: {
    type: 'number',
    label: 'Requests per viewer',
    description: 'Maximum number of unplayed songs a viewer may keep in the queue at once. Use “No limit” to disable the cap.',
    min: 0,
    step: 1,
    special: {
      value: -1,
      label: 'No limit',
      activeLabel: 'No limit active',
      fallback: 0,
    },
  },
  max_prio_points: {
    type: 'number',
    label: 'Priority point cap',
    description: 'Highest number of priority points that any viewer can hold.',
    min: 0,
    step: 1,
  },
  other_flags: {
    type: 'text',
    label: 'Experimental flags',
    description: 'Advanced, comma-separated flags for beta features. Leave blank unless directed.',
    multiline: true,
    placeholder: 'flag-one,flag-two',
  },
};

function getChannelInfo(name) {
  if (!name) { return null; }
  return channelsCache.find(ch => ch.channel_name.toLowerCase() === name.toLowerCase()) || null;
}

function updateBotStatusBadge(info) {
  if (!botStatusEl) { return; }
  botStatusEl.classList.remove('ok', 'warn', 'error');
  if (!info) {
    if (channelName) {
      botStatusEl.hidden = false;
      botStatusEl.textContent = 'bot: unknown';
      botStatusEl.classList.add('warn');
      botStatusEl.title = '';
    } else {
      botStatusEl.hidden = true;
      botStatusEl.title = '';
    }
    return;
  }
  botStatusEl.hidden = false;
  let text = '';
  let cls = '';
  if (!info.authorized) {
    text = 'bot: auth required';
    cls = 'error';
  } else if (!info.join_active) {
    text = 'bot: paused';
    cls = 'warn';
  } else if (info.bot_active) {
    text = 'bot: connected';
    cls = 'ok';
  } else {
    text = 'bot: offline';
    cls = info.bot_last_error ? 'error' : 'warn';
  }
  botStatusEl.textContent = text;
  if (cls) { botStatusEl.classList.add(cls); }
  botStatusEl.title = info.bot_last_error ? `last error: ${info.bot_last_error}` : '';
}

function updateLoginStatus() {
  const bar = qs('login-status');
  const avatar = qs('login-avatar');
  const nameEl = qs('login-name');
  const channelEl = qs('login-channel');
  if (!bar || !avatar || !nameEl || !channelEl) { return; }
  if (!userInfo || !userInfo.login) {
    bar.style.display = 'none';
    avatar.style.backgroundImage = '';
    avatar.textContent = '';
    nameEl.textContent = '';
    channelEl.textContent = '';
    return;
  }
  const display = userInfo.display_name || userInfo.login;
  nameEl.textContent = display;
  const baseChannel = `@${userInfo.login}`;
  if (channelName && channelName.toLowerCase() !== userInfo.login.toLowerCase()) {
    channelEl.textContent = `${baseChannel} • managing: ${channelName}`;
  } else {
    channelEl.textContent = baseChannel;
  }
  if (userInfo.profile_image_url) {
    avatar.style.backgroundImage = `url("${userInfo.profile_image_url}")`;
    avatar.textContent = '';
  } else {
    avatar.style.backgroundImage = '';
    avatar.textContent = display ? display[0].toUpperCase() : '';
  }
  bar.style.display = '';
}

updateLoginStatus();

if (eventClearBtn) {
  eventClearBtn.onclick = () => {
    clearEventFeed();
  };
}

if (eventAutoscrollInput) {
  eventAutoscrollEnabled = eventAutoscrollInput.checked;
  eventAutoscrollInput.onchange = () => {
    eventAutoscrollEnabled = eventAutoscrollInput.checked;
    if (eventAutoscrollEnabled && eventFeedEl) {
      eventFeedEl.scrollTop = eventFeedEl.scrollHeight;
    }
  };
}

const logoutBtn = qs('logout-btn');
if (logoutBtn) {
  logoutBtn.onclick = async () => {
    try {
      await fetch(`${API}/auth/logout`, { method: 'POST', credentials: 'include' });
    } catch (e) {
      console.error('Failed to log out', e);
    } finally {
      userInfo = null;
      userLogin = '';
      channelName = '';
      teardownQueueStream();
      teardownChannelEvents();
      updateLoginStatus();
      location.reload();
    }
  };
}

const logoutPermBtn = qs('logout-perm-btn');
if (logoutPermBtn) {
  logoutPermBtn.onclick = async () => {
    if (!confirm('This will remove your stored OAuth access and channel configuration. Continue?')) {
      return;
    }
    try {
      await fetch(`${API}/auth/session`, { method: 'DELETE', credentials: 'include' });
    } catch (e) {
      console.error('Failed to remove account session', e);
    } finally {
      userInfo = null;
      userLogin = '';
      channelName = '';
      teardownQueueStream();
      teardownChannelEvents();
      updateLoginStatus();
      location.reload();
    }
  };
}

function showTab(name) {
  ['queue', 'playlists', 'users', 'settings', 'events', 'overlays'].forEach(t => {
    qs(t+'-view').style.display = (t===name) ? '' : 'none';
    qs('tab-'+t).classList.toggle('active', t===name);
  });
}

qs('tab-queue').onclick = () => showTab('queue');
qs('tab-playlists').onclick = () => showTab('playlists');
qs('tab-users').onclick = () => showTab('users');
qs('tab-settings').onclick = () => showTab('settings');
qs('tab-events').onclick = () => showTab('events');
qs('tab-overlays').onclick = () => showTab('overlays');

// ===== Queue functions =====
function ytId(url) {
  if (!url) { return null; }
  const match = url.match(/(?:youtube\.com\/.*v=|youtu\.be\/)([\w-]{11})/i);
  return match ? match[1] : null;
}

function youtubeThumb(url) {
  const id = ytId(url);
  return id ? `https://img.youtube.com/vi/${id}/hqdefault.jpg` : null;
}

function buildPreviewSourceKey(song) {
  if (!song) { return ''; }
  return `${song.artist || ''}|||${song.title || ''}|||${song.youtube_link || ''}`;
}

// The backend uses the lowercase string "unknown" as a placeholder when
// request metadata is missing. Keep the comparison case-sensitive so that
// legitimate titles/artists containing "Unknown" are preserved.
const PLACEHOLDER_METADATA_TOKEN = 'Unknown';

function isPlaceholderMetadata(value) {
  if (!value) { return false; }
  const trimmed = value.trim();
  if (!trimmed) { return false; }
  return trimmed === PLACEHOLDER_METADATA_TOKEN;
}

function buildSearchTerm(song) {
  if (!song) { return ''; }
  const artist = (song.artist || '').trim();
  const title = (song.title || '').trim();
  const normalizedArtist = isPlaceholderMetadata(artist) ? '' : artist;
  const normalizedTitle = isPlaceholderMetadata(title) ? '' : title;
  const parts = [];
  if (normalizedArtist) { parts.push(normalizedArtist); }
  if (normalizedTitle) { parts.push(normalizedTitle); }
  if (parts.length) { return parts.join(' - '); }
  const video = ytId(song.youtube_link);
  return video || '';
}

function showPreviewStatus(text) {
  if (!previewStatusEl) { return; }
  previewStatusEl.textContent = text || '';
}

function setPreviewMessage(text) {
  if (!previewMessageEl) { return; }
  previewMessageEl.textContent = text || '';
}

function setPreviewLink(url) {
  currentPreviewLink = url || '';
  if (previewLinkInput) {
    previewLinkInput.value = currentPreviewLink;
  }
  if (previewCopyBtn) {
    previewCopyBtn.disabled = !currentPreviewLink;
    if (previewCopyResetTimer) {
      clearTimeout(previewCopyResetTimer);
      previewCopyResetTimer = null;
    }
    previewCopyBtn.textContent = 'Copy';
  }
}

async function copyPreviewLink() {
  if (!previewCopyBtn || !currentPreviewLink) { return; }
  try {
    await navigator.clipboard.writeText(currentPreviewLink);
    previewCopyBtn.textContent = 'Copied!';
  } catch (e) {
    console.warn('Clipboard copy failed, falling back to prompt', e);
    window.prompt('Copy this link:', currentPreviewLink);
    previewCopyBtn.textContent = 'Copied';
  }
  if (previewCopyResetTimer) {
    clearTimeout(previewCopyResetTimer);
  }
  previewCopyResetTimer = setTimeout(() => {
    if (previewCopyBtn) {
      previewCopyBtn.textContent = 'Copy';
    }
  }, 2500);
}

function setPreviewVideo(videoId) {
  if (!previewVideoEl || !previewIframe) { return; }
  currentPreviewVideoId = videoId || null;
  if (videoId) {
    previewVideoEl.classList.remove('empty');
    previewIframe.src = `https://www.youtube.com/embed/${videoId}`;
  } else {
    previewVideoEl.classList.add('empty');
    previewIframe.src = 'about:blank';
  }
  updatePreviewResultSelection();
}

function updatePreviewResultSelection() {
  if (!previewResultsList) { return; }
  const active = currentPreviewVideoId ? String(currentPreviewVideoId) : '';
  previewResultsList.querySelectorAll('.preview-result').forEach(btn => {
    const vid = btn.dataset.videoId || '';
    btn.classList.toggle('active', !!active && vid === active);
  });
}

function renderPreviewResults(results, emptyMessage) {
  if (!previewResultsList) { return; }
  previewResultsList.innerHTML = '';
  currentPreviewResults = Array.isArray(results) ? results.slice(0, 5) : [];
  if (!currentPreviewResults.length) {
    const empty = document.createElement('div');
    empty.className = 'preview-empty';
    empty.textContent = emptyMessage || 'No results to display.';
    previewResultsList.appendChild(empty);
    return;
  }
  currentPreviewResults.forEach(result => {
    const btn = document.createElement('button');
    btn.type = 'button';
    btn.className = 'preview-result';
    const videoId = result && result.video_id ? result.video_id : '';
    btn.dataset.videoId = videoId;
    if (!videoId) {
      btn.disabled = true;
    }

    const thumbWrap = document.createElement('div');
    thumbWrap.className = 'preview-thumb';
    const thumbs = result && Array.isArray(result.thumbnails) ? result.thumbnails : [];
    const thumb = thumbs.length ? thumbs[thumbs.length - 1] : null;
    if (thumb && thumb.url) {
      const img = document.createElement('img');
      img.src = thumb.url;
      img.alt = '';
      img.loading = 'lazy';
      thumbWrap.appendChild(img);
    } else {
      thumbWrap.textContent = videoId ? 'YT' : '?';
    }
    btn.appendChild(thumbWrap);

    const info = document.createElement('div');
    info.className = 'preview-result-info';
    const title = document.createElement('div');
    title.className = 'preview-result-title';
    title.textContent = (result && result.title) ? result.title : '(unknown)';
    info.appendChild(title);

    const meta = document.createElement('div');
    meta.className = 'preview-result-meta';
    const metaBits = [];
    if (result && Array.isArray(result.artists) && result.artists.length) {
      metaBits.push(result.artists.join(', '));
    }
    if (result && result.album) {
      metaBits.push(result.album);
    }
    if (result && result.duration) {
      metaBits.push(result.duration);
    }
    if (result && result.result_type) {
      metaBits.push(result.result_type);
    }
    meta.textContent = metaBits.join(' • ');
    if (!meta.textContent) {
      meta.style.display = 'none';
    }
    info.appendChild(meta);

    btn.appendChild(info);
    if (videoId) {
      btn.addEventListener('click', () => {
        applyPreviewResult(result);
      });
    }
    previewResultsList.appendChild(btn);
  });
  updatePreviewResultSelection();
}

function applyPreviewResult(result) {
  if (!result || !result.video_id) { return; }
  const link = result.link || `https://www.youtube.com/watch?v=${result.video_id}`;
  setPreviewVideo(result.video_id);
  setPreviewLink(link);
  setPreviewMessage('');
  updatePreviewResultSelection();
}

async function loadPreviewForRequest(entry) {
  if (!entry || !entry.song) { return; }
  const song = entry.song;
  const requestVideoId = ytId(song.youtube_link);
  const canonicalLink = song.youtube_link || (requestVideoId ? `https://www.youtube.com/watch?v=${requestVideoId}` : '');
  setPreviewLink(canonicalLink);
  if (requestVideoId) {
    setPreviewVideo(requestVideoId);
    setPreviewMessage('');
  } else {
    setPreviewVideo(null);
    setPreviewMessage('Loading search results…');
  }

  const searchTerm = buildSearchTerm(song);
  const token = ++previewSearchToken;
  if (!searchTerm) {
    renderPreviewResults([], 'No song details available to search.');
    showPreviewStatus('No metadata available for search.');
    if (!requestVideoId) {
      setPreviewMessage('No video available for this request.');
    }
    return;
  }

  renderPreviewResults([], 'Searching…');
  showPreviewStatus('');

  try {
    const endpoint = new URL('/ytmusic/search', API);
    endpoint.searchParams.set('query', searchTerm);
    const resp = await fetch(endpoint.toString(), { credentials: 'include' });
    if (!resp.ok) {
      throw new Error(`search failed with status ${resp.status}`);
    }
    const payload = await resp.json();
    if (token !== previewSearchToken) { return; }
    const results = Array.isArray(payload) ? payload : [];
    renderPreviewResults(results, results.length ? '' : 'No results found.');
    if (!results.length) {
      showPreviewStatus('No results found.');
      if (!requestVideoId) {
        setPreviewMessage('No video available for this request.');
      }
      return;
    }
    showPreviewStatus(`Top results for "${searchTerm}"`);
    if (!requestVideoId) {
      const first = results.find(r => r && r.video_id);
      if (first) {
        applyPreviewResult(first);
      } else {
        setPreviewVideo(null);
        setPreviewMessage('No playable results returned.');
      }
    } else {
      updatePreviewResultSelection();
    }
  } catch (e) {
    if (token !== previewSearchToken) { return; }
    console.error('YouTube Music search failed', e);
    renderPreviewResults([], 'Search failed. Try again later.');
    showPreviewStatus('Search failed.');
    if (!requestVideoId) {
      setPreviewMessage('No video available for this request.');
    }
  }
}

async function selectQueueRequest(entry, options = {}) {
  if (!entry || !entry.request || !entry.song) { return; }
  const { force = false } = options;
  const requestId = entry.request.id;
  const sourceKey = buildPreviewSourceKey(entry.song);
  const shouldReload = force || requestId !== currentPreviewRequestId || sourceKey !== currentPreviewSourceKey;
  currentPreviewRequestId = requestId;
  currentPreviewSourceKey = sourceKey;
  highlightQueueSelection();
  if (!shouldReload) {
    updatePreviewResultSelection();
    return;
  }
  try {
    await loadPreviewForRequest(entry);
  } catch (e) {
    console.error('Failed to load preview content', e);
  }
}

function highlightQueueSelection() {
  const container = qs('queue');
  if (!container) { return; }
  const active = currentPreviewRequestId ? String(currentPreviewRequestId) : '';
  container.querySelectorAll('.item').forEach(row => {
    const rid = row.dataset.requestId || '';
    row.classList.toggle('selected', !!active && rid === active);
  });
}

function resetPreviewState() {
  currentPreviewRequestId = null;
  currentPreviewSourceKey = null;
  currentPreviewVideoId = null;
  currentPreviewLink = '';
  previewSearchToken += 1;
  setPreviewVideo(null);
  setPreviewMessage(previewDefaultMessage);
  setPreviewLink('');
  renderPreviewResults([], previewDefaultMessage);
  showPreviewStatus('');
  highlightQueueSelection();
}

if (previewCopyBtn) {
  previewCopyBtn.addEventListener('click', () => { copyPreviewLink().catch(() => {}); });
}

function setupCollapsible(toggleBtn, contentEl, expandedLabel, collapsedLabel) {
  if (!toggleBtn || !contentEl) { return; }
  toggleBtn.textContent = expandedLabel;
  toggleBtn.setAttribute('aria-expanded', 'true');
  toggleBtn.addEventListener('click', () => {
    const collapsed = contentEl.classList.toggle('collapsed');
    toggleBtn.setAttribute('aria-expanded', String(!collapsed));
    toggleBtn.textContent = collapsed ? collapsedLabel : expandedLabel;
  });
}

setupCollapsible(queueToggleBtn, queueContent, 'Hide queue', 'Show queue');
setupCollapsible(previewToggleBtn, previewContent, 'Hide preview', 'Show preview');

resetPreviewState();

function parsePlaylistKeywords(raw) {
  if (!raw) { return []; }
  return raw
    .split(/[\s,]+/)
    .map(k => k.trim())
    .filter(Boolean);
}

function setPlaylistStatus(message, isError) {
  if (!playlistStatusEl) { return; }
  if (playlistStatusTimer) {
    clearTimeout(playlistStatusTimer);
    playlistStatusTimer = null;
  }
  const text = message || '';
  playlistStatusEl.textContent = text;
  playlistStatusEl.classList.toggle('error', !!isError);
  playlistStatusEl.hidden = !text;
  if (text && !isError) {
    playlistStatusTimer = setTimeout(() => {
      playlistStatusTimer = null;
      if (playlistStatusEl) {
        playlistStatusEl.textContent = '';
        playlistStatusEl.hidden = true;
      }
    }, 4000);
  }
}

function resetPlaylistForm() {
  if (playlistUrlInput) { playlistUrlInput.value = ''; }
  if (playlistKeywordsInput) { playlistKeywordsInput.value = ''; }
  if (playlistVisibilitySelect) { playlistVisibilitySelect.value = 'public'; }
}

function formatDuration(seconds) {
  if (!seconds && seconds !== 0) { return ''; }
  const total = Number(seconds);
  if (!Number.isFinite(total) || total <= 0) { return ''; }
  const mins = Math.floor(total / 60);
  const secs = total % 60;
  return `${mins}:${String(secs).padStart(2, '0')}`;
}

function renderPlaylistItems(playlistId, container, items) {
  if (!container) { return; }
  container.innerHTML = '';
  const list = Array.isArray(items) ? items : [];
  if (!list.length) {
    const empty = document.createElement('p');
    empty.className = 'muted';
    empty.textContent = 'This playlist has no songs to display.';
    container.appendChild(empty);
    return;
  }
  list.forEach(item => {
    const row = document.createElement('div');
    row.className = 'playlist-item';
    const info = document.createElement('div');
    info.className = 'playlist-item-info';
    const title = document.createElement('div');
    title.className = 'playlist-item-title';
    title.textContent = item.title || 'Untitled';
    info.appendChild(title);
    const metaParts = [];
    if (item.artist) { metaParts.push(item.artist); }
    const duration = formatDuration(item.duration_seconds);
    if (duration) { metaParts.push(duration); }
    if (metaParts.length) {
      const meta = document.createElement('div');
      meta.className = 'playlist-item-meta muted';
      meta.textContent = metaParts.join(' • ');
      info.appendChild(meta);
    }
    const actions = document.createElement('div');
    actions.className = 'playlist-item-actions';
    const addBtn = document.createElement('button');
    addBtn.type = 'button';
    addBtn.textContent = 'Add';
    addBtn.addEventListener('click', () => queuePlaylistItem(playlistId, item.id, false, addBtn));
    const bumpBtn = document.createElement('button');
    bumpBtn.type = 'button';
    bumpBtn.className = 'accent';
    bumpBtn.textContent = 'Bump';
    bumpBtn.title = 'Add as bumped priority';
    bumpBtn.addEventListener('click', () => queuePlaylistItem(playlistId, item.id, true, bumpBtn));
    actions.appendChild(addBtn);
    actions.appendChild(bumpBtn);
    row.appendChild(info);
    row.appendChild(actions);
    container.appendChild(row);
  });
}

async function loadPlaylistItems(playlistId, container, toggleBtn) {
  if (!channelName || !container) { return; }
  const encodedChannel = encodeURIComponent(channelName);
  container.innerHTML = '<div class="playlist-loading">Loading…</div>';
  try {
    const resp = await fetch(`${API}/channels/${encodedChannel}/playlists/${playlistId}/items`, { credentials: 'include' });
    if (!resp.ok) {
      throw new Error(`status ${resp.status}`);
    }
    const data = await resp.json();
    playlistState.set(playlistId, { info: playlistState.get(playlistId)?.info || null, items: data });
    renderPlaylistItems(playlistId, container, data);
  } catch (e) {
    console.error('Failed to load playlist items', e);
    container.innerHTML = '';
    const err = document.createElement('p');
    err.className = 'muted error';
    err.textContent = 'Failed to load playlist songs.';
    container.appendChild(err);
    if (toggleBtn) {
      toggleBtn.textContent = 'Show songs';
      toggleBtn.setAttribute('aria-expanded', 'false');
    }
  }
}

function renderPlaylists(playlists) {
  if (!playlistsContainer) { return; }
  playlistsContainer.innerHTML = '';
  const list = Array.isArray(playlists) ? playlists : [];
  if (!list.length) {
    const empty = document.createElement('p');
    empty.className = 'muted';
    empty.textContent = 'Add a playlist link to get started.';
    playlistsContainer.appendChild(empty);
    return;
  }
  list.forEach(pl => {
    const card = document.createElement('div');
    card.className = 'playlist-card';
    card.dataset.playlistId = String(pl.id);

    const header = document.createElement('div');
    header.className = 'playlist-header';
    const info = document.createElement('div');
    info.className = 'playlist-header-info';
    const title = document.createElement('h3');
    title.textContent = pl.title || 'Playlist';
    info.appendChild(title);
    const meta = document.createElement('div');
    meta.className = 'playlist-meta muted';
    const keywords = (pl.keywords && pl.keywords.length) ? pl.keywords.join(', ') : 'none';
    meta.textContent = `${pl.item_count} songs • visibility: ${pl.visibility} • keywords: ${keywords}`;
    info.appendChild(meta);
    const linkRow = document.createElement('div');
    linkRow.className = 'playlist-meta-link';
    const link = document.createElement('a');
    link.href = pl.url;
    link.target = '_blank';
    link.rel = 'noopener';
    link.textContent = 'Open on YouTube';
    linkRow.appendChild(link);
    info.appendChild(linkRow);
    header.appendChild(info);

    const toggleBtn = document.createElement('button');
    toggleBtn.type = 'button';
    toggleBtn.className = 'playlist-toggle';
    toggleBtn.textContent = 'Show songs';
    toggleBtn.setAttribute('aria-expanded', 'false');
    const itemsContainer = document.createElement('div');
    itemsContainer.className = 'playlist-items';
    itemsContainer.hidden = true;
    toggleBtn.addEventListener('click', () => {
      const expanded = itemsContainer.hidden;
      if (expanded) {
        itemsContainer.hidden = false;
        toggleBtn.textContent = 'Hide songs';
        toggleBtn.setAttribute('aria-expanded', 'true');
        const cached = playlistState.get(pl.id);
        if (cached && Array.isArray(cached.items)) {
          renderPlaylistItems(pl.id, itemsContainer, cached.items);
        } else {
          loadPlaylistItems(pl.id, itemsContainer, toggleBtn).catch(() => {});
        }
      } else {
        itemsContainer.hidden = true;
        toggleBtn.textContent = 'Show songs';
        toggleBtn.setAttribute('aria-expanded', 'false');
      }
    });
    header.appendChild(toggleBtn);

    const manage = document.createElement('div');
    manage.className = 'playlist-manage';
    const keywordsForm = document.createElement('form');
    keywordsForm.className = 'playlist-keywords-form';
    const keywordsLabel = document.createElement('label');
    const keywordsInputId = `playlist-keywords-${pl.id}`;
    keywordsLabel.setAttribute('for', keywordsInputId);
    keywordsLabel.textContent = 'Keywords';
    const keywordsInput = document.createElement('input');
    keywordsInput.id = keywordsInputId;
    keywordsInput.type = 'text';
    keywordsInput.placeholder = 'Separate with commas or spaces';
    keywordsInput.value = (pl.keywords && pl.keywords.length) ? pl.keywords.join(', ') : '';
    keywordsInput.autocomplete = 'off';
    const keywordsActions = document.createElement('div');
    keywordsActions.className = 'playlist-keywords-actions';
    const saveBtn = document.createElement('button');
    saveBtn.type = 'submit';
    saveBtn.textContent = 'Save keywords';
    keywordsActions.appendChild(saveBtn);
    const deleteBtn = document.createElement('button');
    deleteBtn.type = 'button';
    deleteBtn.className = 'danger';
    deleteBtn.textContent = 'Remove playlist';
    keywordsActions.appendChild(deleteBtn);
    const keywordsHint = document.createElement('p');
    keywordsHint.className = 'muted playlist-keywords-hint';
    keywordsHint.textContent = 'Use commas or spaces to list multiple keywords. Include "default" for fallback picks.';
    keywordsForm.appendChild(keywordsLabel);
    keywordsForm.appendChild(keywordsInput);
    keywordsForm.appendChild(keywordsActions);
    keywordsForm.appendChild(keywordsHint);
    keywordsForm.addEventListener('submit', evt => {
      evt.preventDefault();
      const keywords = parsePlaylistKeywords(keywordsInput.value);
      updatePlaylistDetails(pl.id, { keywords }, { form: keywordsForm, submitBtn: saveBtn }).catch(() => {});
    });
    deleteBtn.addEventListener('click', () => {
      const confirmed = window.confirm('Remove this playlist and its cached songs?');
      if (!confirmed) { return; }
      deletePlaylist(pl.id, { triggerBtn: deleteBtn, card, form: keywordsForm }).catch(() => {});
    });
    manage.appendChild(keywordsForm);

    card.appendChild(header);
    card.appendChild(manage);
    card.appendChild(itemsContainer);
    playlistsContainer.appendChild(card);
  });
}

async function fetchPlaylists() {
  if (!channelName) { return; }
  const encodedChannel = encodeURIComponent(channelName);
  try {
    const resp = await fetch(`${API}/channels/${encodedChannel}/playlists`, { credentials: 'include' });
    if (!resp.ok) {
      throw new Error(`status ${resp.status}`);
    }
    const data = await resp.json();
    playlistState.clear();
    const list = Array.isArray(data) ? data : [];
    list.forEach(pl => {
      playlistState.set(pl.id, { info: pl, items: null });
    });
    renderPlaylists(list);
  } catch (e) {
    console.error('Failed to fetch playlists', e);
    if (playlistsContainer) {
      playlistsContainer.innerHTML = '';
      const err = document.createElement('p');
      err.className = 'muted error';
      err.textContent = 'Failed to load playlists.';
      playlistsContainer.appendChild(err);
    }
  }
}

async function addPlaylist() {
  if (!channelName) { return; }
  if (!playlistUrlInput || !playlistVisibilitySelect) { return; }
  const url = playlistUrlInput.value.trim();
  if (!url) {
    setPlaylistStatus('Enter a playlist link to continue.', true);
    return;
  }
  const keywords = parsePlaylistKeywords(playlistKeywordsInput ? playlistKeywordsInput.value : '');
  const visibility = playlistVisibilitySelect.value || 'public';
  const encodedChannel = encodeURIComponent(channelName);
  const submitBtn = playlistForm ? playlistForm.querySelector('button[type="submit"]') : null;
  if (submitBtn) { submitBtn.disabled = true; }
  if (playlistForm) { playlistForm.classList.add('loading'); }
  setPlaylistStatus('Saving playlist…');
  try {
    const resp = await fetch(`${API}/channels/${encodedChannel}/playlists`, {
      method: 'POST',
      credentials: 'include',
      headers: { 'Content-Type': 'application/json' },
      body: JSON.stringify({ url, keywords, visibility }),
    });
    if (!resp.ok) {
      let detail = `Failed to save playlist (status ${resp.status})`;
      try {
        const data = await resp.json();
        if (data && data.detail) {
          detail = Array.isArray(data.detail) ? data.detail.join(', ') : data.detail;
        }
      } catch (err) {
        /* ignore */
      }
      throw new Error(detail);
    }
    resetPlaylistForm();
    setPlaylistStatus('Playlist saved.');
    await fetchPlaylists();
  } catch (e) {
    console.error('Failed to add playlist', e);
    setPlaylistStatus(e.message || 'Failed to add playlist.', true);
  } finally {
    if (playlistForm) { playlistForm.classList.remove('loading'); }
    if (submitBtn) { submitBtn.disabled = false; }
  }
}


async function updatePlaylistDetails(playlistId, changes, ctx = {}) {
  if (!channelName) { return; }
  const encodedChannel = encodeURIComponent(channelName);
  const { form, submitBtn } = ctx;
  if (submitBtn) { submitBtn.disabled = true; }
  if (form) { form.classList.add('loading'); }
  setPlaylistStatus('Updating playlist…');
  try {
    const resp = await fetch(`${API}/channels/${encodedChannel}/playlists/${playlistId}`, {
      method: 'PUT',
      credentials: 'include',
      headers: { 'Content-Type': 'application/json' },
      body: JSON.stringify(changes),
    });
    if (!resp.ok) {
      let detail = `Failed to update playlist (status ${resp.status})`;
      try {
        const data = await resp.json();
        if (data && data.detail) {
          detail = Array.isArray(data.detail) ? data.detail.join(', ') : data.detail;
        }
      } catch (err) {
        /* ignore */
      }
      throw new Error(detail);
    }
    setPlaylistStatus('Playlist updated.');
    await fetchPlaylists();
  } catch (e) {
    console.error('Failed to update playlist', e);
    setPlaylistStatus(e.message || 'Failed to update playlist.', true);
  } finally {
    if (form) { form.classList.remove('loading'); }
    if (submitBtn) { submitBtn.disabled = false; }
  }
}


async function deletePlaylist(playlistId, ctx = {}) {
  if (!channelName) { return; }
  const encodedChannel = encodeURIComponent(channelName);
  const { triggerBtn, card, form } = ctx;
  if (triggerBtn) { triggerBtn.disabled = true; }
  if (form) { form.classList.add('loading'); }
  if (card) { card.classList.add('loading'); }
  setPlaylistStatus('Removing playlist…');
  try {
    const resp = await fetch(`${API}/channels/${encodedChannel}/playlists/${playlistId}`, {
      method: 'DELETE',
      credentials: 'include',
    });
    if (!resp.ok) {
      throw new Error(`Failed to delete playlist (status ${resp.status})`);
    }
    setPlaylistStatus('Playlist removed.');
    await fetchPlaylists();
  } catch (e) {
    console.error('Failed to delete playlist', e);
    setPlaylistStatus(e.message || 'Failed to delete playlist.', true);
  } finally {
    if (card) { card.classList.remove('loading'); }
    if (form) { form.classList.remove('loading'); }
    if (triggerBtn) { triggerBtn.disabled = false; }
  }
}

async function queuePlaylistItem(playlistId, itemId, bumped, triggerBtn) {
  if (!channelName) { return; }
  const encodedChannel = encodeURIComponent(channelName);
  if (triggerBtn) { triggerBtn.disabled = true; }
  try {
    const resp = await fetch(`${API}/channels/${encodedChannel}/playlists/${playlistId}/queue`, {
      method: 'POST',
      credentials: 'include',
      headers: { 'Content-Type': 'application/json' },
      body: JSON.stringify({ item_id: itemId, bumped: Boolean(bumped) }),
    });
    if (!resp.ok) {
      throw new Error(`status ${resp.status}`);
    }
    setPlaylistStatus('Song added to queue.');
    fetchQueue();
  } catch (e) {
    console.error('Failed to queue playlist song', e);
    setPlaylistStatus('Failed to add song to queue.', true);
  } finally {
    if (triggerBtn) { triggerBtn.disabled = false; }
  }
}

if (playlistForm) {
  playlistForm.addEventListener('submit', evt => {
    evt.preventDefault();
    addPlaylist().catch(() => {});
  });
}

function formatTier(tier) {
  if (!tier) { return ''; }
  switch (tier) {
    case '1000': return 'Tier 1';
    case '2000': return 'Tier 2';
    case '3000': return 'Tier 3';
    case 'Prime': return 'Prime';
    default: return tier;
  }
}

function buildUserLine(user) {
  const parts = [`requested by ${user.username || '?'}`];
  const flags = [];
  if (user.is_vip) { flags.push('VIP'); }
  if (user.is_subscriber) {
    const tier = formatTier(user.subscriber_tier);
    flags.push(tier ? `Subscriber (${tier})` : 'Subscriber');
  }
  if (flags.length) {
    parts.push(flags.join(' • '));
  }
  return parts.join(' • ');
}

function createBadge(text, extraClass) {
  const badge = document.createElement('span');
  badge.className = `badge${extraClass ? ' ' + extraClass : ''}`;
  badge.textContent = text;
  return badge;
}

function requestBadges(req) {
  const badges = [];
  if (req.is_priority) {
    let label = 'priority';
    if (req.priority_source === 'sub_free') {
      label = 'priority (free sub)';
    } else if (req.priority_source === 'points') {
      label = 'priority (points)';
    } else if (req.priority_source === 'admin') {
      label = 'priority (admin)';
    }
    badges.push(createBadge(label, 'accent'));
  }
  if (req.bumped) {
    badges.push(createBadge('bumped', 'accent'));
  }
  if (req.played) {
    badges.push(createBadge('played'));
  }
  return badges;
}

let queueFetchActive = false;
let queueFetchQueued = false;

async function fetchQueue() {
  if (!channelName) { return; }
  if (queueFetchActive) {
    queueFetchQueued = true;
    return;
  }
  queueFetchActive = true;
  try {
    const encodedChannel = encodeURIComponent(channelName);
    const resp = await fetch(`${API}/channels/${encodedChannel}/queue/full`, { credentials: 'include' });
    if (!resp.ok) { return; }
    const payload = await resp.json();
    const data = Array.isArray(payload) ? payload : [];
    const q = qs('queue');
    q.innerHTML = '';
    let insertedPlayedSeparator = false;
    let matchedEntry = null;
    data.forEach(entry => {
      const { request: req, song, user } = entry;
      if (req.played && !insertedPlayedSeparator) {
        const sep = document.createElement('div');
        sep.className = 'sep';
        q.appendChild(sep);
        insertedPlayedSeparator = true;
      }
      const row = document.createElement('div');
      row.className = `item${req.is_priority ? ' prio' : ''}${req.played ? ' played' : ''}`;
      row.dataset.requestId = String(req.id);

    const thumb = document.createElement('div');
    thumb.className = 'thumb';
    const thumbUrl = youtubeThumb(song.youtube_link);
    if (thumbUrl) {
      const img = document.createElement('img');
      img.src = thumbUrl;
      img.width = 56;
      img.height = 42;
      img.alt = '';
      img.loading = 'lazy';
      thumb.appendChild(img);
    } else {
      thumb.textContent = '?';
    }
    row.appendChild(thumb);

    const info = document.createElement('div');
    info.className = 'info';
    const title = document.createElement('div');
    title.className = 'title';
    const text = `${song.artist || ''} - ${song.title || ''}`.replace(/^ - | -$/g, '') || 'unknown song';
    if (song.youtube_link) {
      const link = document.createElement('a');
      link.href = song.youtube_link;
      link.target = '_blank';
      link.rel = 'noopener';
      link.textContent = text;
      title.appendChild(link);
    } else {
      title.textContent = text;
    }
    info.appendChild(title);

    const metaLine = document.createElement('div');
    metaLine.className = 'muted';
    metaLine.textContent = buildUserLine(user);
    info.appendChild(metaLine);
    row.appendChild(info);

    const meta = document.createElement('div');
    meta.className = 'meta';
    const badges = requestBadges(req);
    badges.forEach(b => meta.appendChild(b));
    const timeEl = document.createElement('div');
    timeEl.className = 'meta-time';
    try {
      const time = new Date(req.request_time);
      timeEl.textContent = time.toLocaleTimeString([], { hour: '2-digit', minute: '2-digit' });
    } catch (e) {
      timeEl.textContent = '';
    }
    meta.appendChild(timeEl);
    row.appendChild(meta);

    const ctrl = document.createElement('div');
    ctrl.className = 'ctrl';
    const buttons = [
      { label: '⬆️', handler: () => moveReq(req.id, -1), title: 'Move up' },
      { label: '⬇️', handler: () => moveReq(req.id, 1), title: 'Move down' },
      { label: '⭐', handler: () => bumpReq(req.id), title: 'Promote to priority' },
      { label: '⏭', handler: () => skipReq(req.id), title: 'Skip' },
      { label: '✔️', handler: () => markPlayed(req.id), title: 'Mark played' },
    ];
    buttons.forEach(({ label, handler, title: tooltip }) => {
      const btn = document.createElement('button');
      btn.textContent = label;
      if (tooltip) { btn.title = tooltip; }
      btn.onclick = handler;
      ctrl.appendChild(btn);
    });
    row.appendChild(ctrl);

    row.addEventListener('click', event => {
      if (event.target.closest('.ctrl')) { return; }
      if (event.target.closest('a')) { return; }
      selectQueueRequest(entry, { force: true });
    });

    if (req.id === currentPreviewRequestId) {
      matchedEntry = entry;
    }

      q.appendChild(row);
    });

    if (!data.length) {
      resetPreviewState();
      return;
    }

    if (currentPreviewRequestId) {
      if (matchedEntry) {
        const key = buildPreviewSourceKey(matchedEntry.song);
        if (key !== currentPreviewSourceKey) {
          selectQueueRequest(matchedEntry, { force: true });
        } else {
          highlightQueueSelection();
        }
      } else {
        resetPreviewState();
      }
    } else {
      highlightQueueSelection();
    }
  } finally {
    queueFetchActive = false;
    if (queueFetchQueued) {
      queueFetchQueued = false;
      fetchQueue();
    }
  }
}

async function moveReq(id, dir) {
  if (!channelName) { return; }
  const encodedChannel = encodeURIComponent(channelName);
  const direction = dir < 0 ? 'up' : 'down';
  await fetch(`${API}/channels/${encodedChannel}/queue/${id}/move`, {
    method: 'POST',
    body: JSON.stringify({ direction }),
    headers: { 'Content-Type': 'application/json' },
    credentials: 'include'
  });
  fetchQueue();
}

async function bumpReq(id) {
  if (!channelName) { return; }
  const encodedChannel = encodeURIComponent(channelName);
  await fetch(`${API}/channels/${encodedChannel}/queue/${id}/bump_admin`, { method: 'POST', credentials: 'include' });
  fetchQueue();
}

async function skipReq(id) {
  if (!channelName) { return; }
  const encodedChannel = encodeURIComponent(channelName);
  await fetch(`${API}/channels/${encodedChannel}/queue/${id}/skip`, { method: 'POST', credentials: 'include' });
  fetchQueue();
}

async function markPlayed(id) {
  if (!channelName) { return; }
  const encodedChannel = encodeURIComponent(channelName);
  await fetch(`${API}/channels/${encodedChannel}/queue/${id}/played`, { method: 'POST', credentials: 'include' });
  fetchQueue();
}

qs('archive-btn').onclick = () => fetch(`${API}/channels/${channelName}/streams/archive`, { method: 'POST', credentials: 'include' });
qs('mute-btn').onclick = () => fetch(`${API}/channels/${channelName}/settings`, {
  method: 'PUT',
  body: JSON.stringify({ queue_closed: 1 }),
  headers: { 'Content-Type': 'application/json' },
  credentials: 'include'
});

// ===== Users view =====
async function fetchUsers() {
  const resp = await fetch(`${API}/channels/${channelName}/users`, { credentials: 'include' });
  if (!resp.ok) { return; }
  const data = await resp.json();
  const u = qs('users');
  u.innerHTML = '';
  data.forEach(user => {
    const row = document.createElement('div');
    row.className = 'req';
    row.innerHTML = `<span>${user.username} (${user.prio_points})</span>
      <span class="ctrl"><button onclick="modPoints(${user.id},1)">+1</button><button onclick="modPoints(${user.id},-1)">-1</button></span>`;
    u.appendChild(row);
  });
}
async function modPoints(uid, delta) {
  await fetch(`${API}/channels/${channelName}/users/${uid}/prio`, {
    method: 'POST',
    body: JSON.stringify({ delta }),
    headers: { 'Content-Type': 'application/json' },
    credentials: 'include'
  });
  fetchUsers();
}

// ===== Settings view =====
function normaliseSettingOrder(data) {
  const knownKeys = Object.keys(SETTINGS_CONFIG).filter(key => Object.prototype.hasOwnProperty.call(data, key));
  const extras = Object.keys(data).filter(key => key !== 'channel_id' && !knownKeys.includes(key));
  return [...knownKeys, ...extras];
}

function buildSettingRow(key, value, meta) {
  const row = document.createElement('section');
  row.className = 'setting-row';
  row.dataset.key = key;

  const info = document.createElement('div');
  info.className = 'setting-info';
  const title = document.createElement('h3');
  title.textContent = meta.label || key;
  info.appendChild(title);
  if (meta.description) {
    const desc = document.createElement('p');
    desc.className = 'muted';
    desc.textContent = meta.description;
    info.appendChild(desc);
  }
  row.appendChild(info);

  const controlWrap = document.createElement('div');
  controlWrap.className = 'setting-control';
  const control = createSettingControl(key, value, meta);
  if (!control) {
    return null;
  }
  if (meta.disabled) {
    controlWrap.classList.add('disabled');
    if (meta.disabledReason) {
      controlWrap.title = meta.disabledReason;
    }
  }
  controlWrap.appendChild(control);
  row.appendChild(controlWrap);
  return row;
}

function createSettingControl(key, value, meta) {
  const type = meta.type || (typeof value === 'number' ? 'number' : 'text');
  if (type === 'boolean') {
    const wrapper = document.createElement('div');
    wrapper.className = 'setting-toggle';
    const switchLabel = document.createElement('label');
    switchLabel.className = 'toggle-switch';
    const input = document.createElement('input');
    input.type = 'checkbox';
    input.checked = !!Number(value);
    if (meta.disabled) {
      input.disabled = true;
    }
    const slider = document.createElement('span');
    slider.className = 'toggle-slider';
    switchLabel.appendChild(input);
    switchLabel.appendChild(slider);
    const state = document.createElement('span');
    state.className = 'toggle-state';
    const onLabel = meta.onLabel || 'On';
    const offLabel = meta.offLabel || 'Off';
    const refreshState = () => {
      state.textContent = input.checked ? onLabel : offLabel;
    };
    refreshState();
    wrapper.appendChild(switchLabel);
    wrapper.appendChild(state);

    const setBusy = (isBusy) => {
      wrapper.classList.toggle('loading', isBusy);
      if (!meta.disabled) {
        input.disabled = isBusy;
      }
    };

    if (!meta.disabled) {
      input.addEventListener('change', async () => {
        const newValue = input.checked ? 1 : 0;
        setBusy(true);
        const ok = await updateSetting(key, newValue);
        if (!ok) {
          input.checked = !input.checked;
        }
        refreshState();
        setBusy(false);
      });
    }

    return wrapper;
  }

  if (type === 'number') {
    let currentValue = typeof value === 'number' ? value : parseInt(value, 10);
    if (Number.isNaN(currentValue)) {
      currentValue = 0;
    }
    const step = meta.step || 1;
    const wrapper = document.createElement('div');
    wrapper.className = 'setting-number';

    const stepper = document.createElement('div');
    stepper.className = 'number-stepper';
    const dec = document.createElement('button');
    dec.type = 'button';
    dec.className = 'stepper-btn';
    dec.textContent = '−';
    const inc = document.createElement('button');
    inc.type = 'button';
    inc.className = 'stepper-btn';
    inc.textContent = '+';
    const input = document.createElement('input');
    input.type = 'number';
    input.step = step;
    input.value = currentValue;
    if (meta.min !== undefined) { input.min = meta.min; }
    if (meta.max !== undefined) { input.max = meta.max; }
    stepper.appendChild(dec);
    stepper.appendChild(input);
    stepper.appendChild(inc);
    wrapper.appendChild(stepper);

    let specialBtn = null;
    let specialLabel = null;
    if (meta.special) {
      specialBtn = document.createElement('button');
      specialBtn.type = 'button';
      specialBtn.className = 'settings-chip';
      specialBtn.textContent = meta.special.label;
      wrapper.appendChild(specialBtn);
      specialLabel = document.createElement('span');
      specialLabel.className = 'setting-value-label';
      wrapper.appendChild(specialLabel);
    }

    const clampValue = (val) => {
      if (meta.special && val <= meta.special.value) {
        return meta.special.value;
      }
      if (meta.min !== undefined && val < meta.min) {
        return meta.min;
      }
      if (meta.max !== undefined && val > meta.max) {
        return meta.max;
      }
      return val;
    };

    const setBusy = (isBusy) => {
      wrapper.classList.toggle('loading', isBusy);
      if (meta.disabled) {
        dec.disabled = true;
        inc.disabled = true;
        input.disabled = true;
        if (specialBtn) { specialBtn.disabled = true; }
        return;
      }
      dec.disabled = isBusy;
      inc.disabled = isBusy;
      input.disabled = isBusy;
      if (specialBtn) { specialBtn.disabled = isBusy; }
    };

    const refreshSpecialState = () => {
      if (!meta.special) { return; }
      const isActive = currentValue === meta.special.value;
      if (specialBtn) {
        specialBtn.classList.toggle('active', isActive);
      }
      if (specialLabel) {
        if (isActive) {
          specialLabel.textContent = meta.special.activeLabel || meta.special.label;
          specialLabel.hidden = false;
        } else {
          specialLabel.textContent = '';
          specialLabel.hidden = true;
        }
      }
    };

    refreshSpecialState();

    const commitValue = async (next) => {
      if (Number.isNaN(next)) {
        input.value = currentValue;
        refreshSpecialState();
        return;
      }
      const desired = clampValue(next);
      if (desired === currentValue) {
        input.value = currentValue;
        refreshSpecialState();
        return;
      }
      setBusy(true);
      const ok = await updateSetting(key, desired);
      if (ok) {
        currentValue = desired;
      }
      input.value = currentValue;
      refreshSpecialState();
      setBusy(false);
    };

    dec.addEventListener('click', () => {
      if (meta.disabled) { return; }
      let next;
      if (meta.special && currentValue === meta.special.value) {
        next = meta.special.value;
      } else {
        next = currentValue - step;
      }
      commitValue(next);
    });
    inc.addEventListener('click', () => {
      if (meta.disabled) { return; }
      let next;
      if (meta.special && currentValue === meta.special.value) {
        next = meta.special.fallback !== undefined ? meta.special.fallback : (meta.min !== undefined ? meta.min : 0);
      } else {
        next = currentValue + step;
      }
      commitValue(next);
    });
    input.addEventListener('change', () => {
      const val = parseInt(input.value, 10);
      commitValue(val);
    });

    if (specialBtn && !meta.disabled) {
      specialBtn.addEventListener('click', () => {
        commitValue(meta.special.value);
      });
    }

    if (meta.disabled) {
      setBusy(false);
    }

    return wrapper;
  }

  const wrapper = document.createElement('div');
  wrapper.className = 'setting-text';
  const multiline = meta.multiline;
  const input = document.createElement(multiline ? 'textarea' : 'input');
  if (multiline) {
    input.className = 'setting-textarea';
    input.rows = meta.rows || 3;
  } else {
    input.type = meta.inputType || 'text';
    input.className = 'setting-input';
  }
  if (meta.placeholder) {
    input.placeholder = meta.placeholder;
  }
  if (value != null) {
    input.value = value;
  }
  if (meta.disabled) {
    input.disabled = true;
  }
  wrapper.appendChild(input);

  let currentValue = value || '';

  const setBusy = (isBusy) => {
    wrapper.classList.toggle('loading', isBusy);
    if (!meta.disabled) {
      input.disabled = isBusy;
    }
  };

  if (!meta.disabled) {
    input.addEventListener('change', async () => {
      const next = input.value;
      if (next === currentValue) { return; }
      setBusy(true);
      const ok = await updateSetting(key, next);
      if (ok) {
        currentValue = next;
      } else {
        input.value = currentValue;
      }
      setBusy(false);
    });
  }

  return wrapper;
}

async function fetchSettings() {
  if (!channelName) { return; }
  const resp = await fetch(`${API}/channels/${channelName}/settings`, { credentials: 'include' });
  if (!resp.ok) { return; }
  const data = await resp.json();
  const container = qs('settings');
  if (!container) { return; }
  container.innerHTML = '';
  container.classList.add('settings-list');
  const fragment = document.createDocumentFragment();
  const orderedKeys = normaliseSettingOrder(data);
  orderedKeys.forEach(key => {
    if (key === 'channel_id') { return; }
    const meta = SETTINGS_CONFIG[key] || { type: typeof data[key] === 'number' ? 'number' : 'text', label: key };
    const row = buildSettingRow(key, data[key], meta);
    if (row) {
      fragment.appendChild(row);
    }
  });
  if (!fragment.childNodes.length) {
    const empty = document.createElement('p');
    empty.className = 'muted';
    empty.textContent = 'No configurable settings are available for this channel yet.';
    container.appendChild(empty);
  } else {
    container.appendChild(fragment);
  }
}

async function updateSetting(key, value) {
  if (!channelName) { return false; }
  try {
    const resp = await fetch(`${API}/channels/${channelName}/settings`, {
      method: 'PUT',
      body: JSON.stringify({ [key]: value }),
      headers: { 'Content-Type': 'application/json' },
      credentials: 'include'
    });
    if (!resp.ok) {
      const text = await resp.text();
      throw new Error(text || `Request failed with status ${resp.status}`);
    }
    return true;
  } catch (e) {
    console.error('Failed to update setting', key, e);
    alert('Unable to update the setting. Please try again.');
    return false;
  }
}

// ===== Overlay builder =====
<<<<<<< HEAD
const overlayKindSelect = qs('overlay-kind');
const overlayLayoutSelect = qs('overlay-layout');
const overlayThemeSelect = qs('overlay-theme');
const overlayDetailSelect = qs('overlay-detail');
const overlayScaleSelect = qs('overlay-scale');
=======
const overlayFamilyTabs = document.querySelectorAll('[data-overlay-family-tab]');
const overlayFamilySections = document.querySelectorAll('[data-overlay-family]');
const overlayPreviewHints = document.querySelectorAll('[data-overlay-family-hint]');
const overlayLayoutSelect = qs('overlay-layout');
const overlayThemeSelect = qs('overlay-theme');
const eventOverlayLayoutSelect = qs('event-overlay-layout');
const eventOverlayThemeSelect = qs('event-overlay-theme');
const eventOverlayDetailSelect = qs('event-overlay-detail');
const eventOverlayPresetSelect = qs('event-overlay-preset');
const eventOverlayMemeSelect = qs('event-overlay-meme');
>>>>>>> 7d6893ab
const overlayUrlInput = qs('overlay-url');
const overlayCopyBtn = qs('overlay-copy');
const overlayPreviewFrame = qs('overlay-preview');
const overlayDimensions = qs('overlay-dimensions');
const overlayWarning = qs('overlay-channel-warning');
const overlayLayoutLabel = qs('overlay-layout-label');
const overlayDetailWrapper = qs('overlay-detail-wrapper');
const overlayScaleWrapper = qs('overlay-scale-wrapper');
let overlayCopyResetTimer = null;
let activeOverlayFamily = 'queue';

const OVERLAY_CONFIG = {
  queue: {
    path: 'overlay.html',
    label: 'Overlay size & layout',
    detail: false,
    scale: false,
    layouts: [
      { value: 'bumped', label: 'Bumped songs (400×300)', width: 400, height: 300 },
      { value: 'full', label: 'Full queue (400×800)', width: 400, height: 800 },
      { value: 'banner', label: 'Horizontal banner (1920×200)', width: 1920, height: 200 }
    ]
  },
  events: {
    path: 'event_overlay.html',
    label: 'Layout & placement',
    detail: true,
    scale: true,
    layouts: [
      { value: 'popup', label: 'Pop-up spotlight (600×400)', width: 600, height: 400 },
      { value: 'ticker_top', label: 'Ticker – docked top (1920×160)', width: 1920, height: 160 },
      { value: 'ticker_bottom', label: 'Ticker – docked bottom (1920×160)', width: 1920, height: 160 }
    ]
  }
};

const overlaySelectionMemory = {
  queue: 'bumped',
  events: 'popup'
};

function getOverlayConfig(kind) {
  return OVERLAY_CONFIG[kind] || OVERLAY_CONFIG.queue;
}

function populateOverlayLayouts(kind) {
  if (!overlayLayoutSelect) { return; }
  const config = getOverlayConfig(kind);
  const remembered = overlaySelectionMemory[kind];
  overlayLayoutSelect.innerHTML = '';
  config.layouts.forEach((layout, index) => {
    const option = document.createElement('option');
    option.value = layout.value;
    option.textContent = layout.label;
    if (layout.width) { option.dataset.width = layout.width; }
    if (layout.height) { option.dataset.height = layout.height; }
    if (remembered && layout.value === remembered) {
      option.selected = true;
    } else if (!remembered && index === 0) {
      option.selected = true;
    }
    overlayLayoutSelect.appendChild(option);
  });
  if (!overlayLayoutSelect.value && config.layouts.length) {
    overlayLayoutSelect.value = config.layouts[0].value;
  }
  overlaySelectionMemory[kind] = overlayLayoutSelect.value || (config.layouts[0] && config.layouts[0].value) || '';
}

function updateOverlayControlVisibility(kind, hasChannel) {
  const config = getOverlayConfig(kind);
  if (overlayLayoutLabel) {
    overlayLayoutLabel.textContent = config.label;
  }
  if (overlayDetailWrapper) {
    overlayDetailWrapper.hidden = !config.detail;
  }
  if (overlayScaleWrapper) {
    overlayScaleWrapper.hidden = !config.scale;
  }
  if (overlayDetailSelect) {
    overlayDetailSelect.disabled = !config.detail || !hasChannel;
    if (!config.detail) {
      overlayDetailSelect.value = 'summary';
    }
  }
  if (overlayScaleSelect) {
    overlayScaleSelect.disabled = !config.scale || !hasChannel;
    if (!config.scale) {
      overlayScaleSelect.value = '100';
    }
  }
}

function getOverlayDimensions() {
  if (activeOverlayFamily === 'events') {
    if (!eventOverlayPresetSelect) { return { width: null, height: null }; }
    const option = eventOverlayPresetSelect.options[eventOverlayPresetSelect.selectedIndex];
    if (!option) { return { width: null, height: null }; }
    const width = parseInt(option.dataset.width || '', 10) || null;
    const height = parseInt(option.dataset.height || '', 10) || null;
    return { width, height };
  }
  if (!overlayLayoutSelect) { return { width: null, height: null }; }
  const option = overlayLayoutSelect.options[overlayLayoutSelect.selectedIndex];
  if (!option) { return { width: null, height: null }; }
  const width = parseInt(option.dataset.width || '', 10) || null;
  const height = parseInt(option.dataset.height || '', 10) || null;
  return { width, height };
}

function buildOverlayUrl() {
<<<<<<< HEAD
  if (!channelName || !overlayLayoutSelect || !overlayThemeSelect) { return ''; }
  const kind = overlayKindSelect ? overlayKindSelect.value : 'queue';
  const config = getOverlayConfig(kind);
  const base = new URL(config.path, window.location.href);
=======
  if (!channelName) { return ''; }
  if (activeOverlayFamily === 'events') {
    if (!eventOverlayLayoutSelect || !eventOverlayThemeSelect || !eventOverlayDetailSelect || !eventOverlayPresetSelect || !eventOverlayMemeSelect) {
      return '';
    }
    const base = new URL('event_overlay.html', window.location.href);
    base.searchParams.set('channel', channelName);
    base.searchParams.set('layout', eventOverlayLayoutSelect.value);
    base.searchParams.set('theme', eventOverlayThemeSelect.value);
    base.searchParams.set('detail', eventOverlayDetailSelect.value);
    base.searchParams.set('preset', eventOverlayPresetSelect.value);
    const meme = eventOverlayMemeSelect.value || '';
    if (meme && meme !== 'none') {
      base.searchParams.set('meme', meme);
    }
    return base.toString();
  }
  if (!overlayLayoutSelect || !overlayThemeSelect) { return ''; }
  const base = new URL('overlay.html', window.location.href);
>>>>>>> 7d6893ab
  base.searchParams.set('channel', channelName);
  base.searchParams.set('layout', overlayLayoutSelect.value);
  base.searchParams.set('theme', overlayThemeSelect.value);
  if (config.detail && overlayDetailSelect) {
    base.searchParams.set('detail', overlayDetailSelect.value || 'summary');
  }
  if (config.scale && overlayScaleSelect) {
    base.searchParams.set('scale', overlayScaleSelect.value || '100');
  }
  return base.toString();
}

function updateOverlayBuilder() {
<<<<<<< HEAD
  if (!overlayLayoutSelect || !overlayThemeSelect || !overlayUrlInput) { return; }
  const kind = overlayKindSelect ? overlayKindSelect.value : 'queue';
=======
  if (!overlayUrlInput) { return; }
>>>>>>> 7d6893ab
  const hasChannel = !!channelName;
  if (overlayWarning) {
    overlayWarning.hidden = hasChannel;
  }
<<<<<<< HEAD
  updateOverlayControlVisibility(kind, hasChannel);
  if (overlayKindSelect) {
    overlayKindSelect.disabled = !hasChannel;
  }
  overlayLayoutSelect.disabled = !hasChannel;
  overlayThemeSelect.disabled = !hasChannel;
  if (overlayDetailSelect) {
    overlayDetailSelect.disabled = overlayDetailSelect.disabled || !hasChannel;
  }
  if (overlayScaleSelect) {
    overlayScaleSelect.disabled = overlayScaleSelect.disabled || !hasChannel;
  }
=======
  [
    overlayLayoutSelect,
    overlayThemeSelect,
    eventOverlayLayoutSelect,
    eventOverlayThemeSelect,
    eventOverlayDetailSelect,
    eventOverlayPresetSelect,
    eventOverlayMemeSelect,
  ].forEach((control) => {
    if (control) {
      control.disabled = !hasChannel;
    }
  });
>>>>>>> 7d6893ab
  if (overlayCopyBtn) {
    overlayCopyBtn.disabled = !hasChannel;
    if (!hasChannel || overlayCopyBtn.textContent !== 'Copy') {
      overlayCopyBtn.textContent = 'Copy';
    }
  }
  if (!hasChannel) {
    overlayUrlInput.value = '';
    if (overlayPreviewFrame) {
      overlayPreviewFrame.src = 'about:blank';
      overlayPreviewFrame.style.aspectRatio = '4 / 3';
    }
    if (overlayDimensions) {
      overlayDimensions.textContent = '';
    }
    return;
  }

  const url = buildOverlayUrl();
  if (!url) {
    overlayUrlInput.value = '';
    if (overlayPreviewFrame) {
      overlayPreviewFrame.src = 'about:blank';
      overlayPreviewFrame.style.aspectRatio = '4 / 3';
    }
    if (overlayDimensions) {
      overlayDimensions.textContent = '';
    }
    return;
  }

  overlayUrlInput.value = url;
  overlaySelectionMemory[kind] = overlayLayoutSelect.value;
  const { width, height } = getOverlayDimensions();
  if (overlayDimensions && width && height) {
    overlayDimensions.textContent = `Recommended source size: ${width}×${height}px`;
  } else if (overlayDimensions) {
    overlayDimensions.textContent = '';
  }
  if (overlayPreviewFrame) {
    overlayPreviewFrame.src = url;
    if (width && height) {
      overlayPreviewFrame.style.aspectRatio = `${width} / ${height}`;
    } else {
      overlayPreviewFrame.style.aspectRatio = '4 / 3';
    }
  }
}

async function copyOverlayLink() {
  if (!overlayUrlInput || !overlayCopyBtn || !overlayUrlInput.value) { return; }
  const link = overlayUrlInput.value;
  try {
    await navigator.clipboard.writeText(link);
    overlayCopyBtn.textContent = 'Copied!';
  } catch (e) {
    console.warn('Clipboard copy failed, falling back to prompt', e);
    window.prompt('Copy this overlay link:', link);
    overlayCopyBtn.textContent = 'Copied';
  }
  if (overlayCopyResetTimer) {
    clearTimeout(overlayCopyResetTimer);
  }
  overlayCopyResetTimer = setTimeout(() => {
    overlayCopyBtn.textContent = 'Copy';
  }, 2500);
}

function initOverlayBuilder() {
<<<<<<< HEAD
  if (!overlayLayoutSelect || !overlayThemeSelect) { return; }
  const initialKind = overlayKindSelect ? overlayKindSelect.value : 'queue';
  populateOverlayLayouts(initialKind);
  if (overlayKindSelect) {
    overlayKindSelect.addEventListener('change', () => {
      const nextKind = overlayKindSelect.value;
      populateOverlayLayouts(nextKind);
      updateOverlayBuilder();
    });
  }
  overlayLayoutSelect.addEventListener('change', () => {
    const currentKind = overlayKindSelect ? overlayKindSelect.value : 'queue';
    overlaySelectionMemory[currentKind] = overlayLayoutSelect.value;
    updateOverlayBuilder();
  });
  overlayThemeSelect.addEventListener('change', () => updateOverlayBuilder());
  if (overlayDetailSelect) {
    overlayDetailSelect.addEventListener('change', () => updateOverlayBuilder());
  }
  if (overlayScaleSelect) {
    overlayScaleSelect.addEventListener('change', () => updateOverlayBuilder());
=======
  if (!overlayUrlInput) { return; }
  const updateFamily = () => {
    overlayFamilyTabs.forEach((tab) => {
      const family = (tab.dataset.overlayFamilyTab || 'queue');
      const isActive = family === activeOverlayFamily;
      tab.classList.toggle('active', isActive);
      tab.setAttribute('aria-selected', isActive ? 'true' : 'false');
      if (tab.hasAttribute('tabindex')) {
        tab.removeAttribute('tabindex');
      }
    });
    overlayFamilySections.forEach((section) => {
      const family = section.dataset.overlayFamily || 'queue';
      const isActive = family === activeOverlayFamily;
      section.hidden = !isActive;
      section.setAttribute('aria-hidden', isActive ? 'false' : 'true');
      if (isActive) {
        section.removeAttribute('tabindex');
      } else {
        section.setAttribute('tabindex', '-1');
      }
    });
    overlayPreviewHints.forEach((hint) => {
      const family = hint.dataset.overlayFamilyHint || 'queue';
      const isActive = family === activeOverlayFamily;
      hint.hidden = !isActive;
    });
  };

  overlayFamilyTabs.forEach((tab) => {
    tab.addEventListener('click', () => {
      const family = (tab.dataset.overlayFamilyTab || 'queue');
      if (family === activeOverlayFamily) { return; }
      activeOverlayFamily = family === 'events' ? 'events' : 'queue';
      updateFamily();
      updateOverlayBuilder();
    });
  });

  updateFamily();

  if (overlayLayoutSelect) {
    overlayLayoutSelect.addEventListener('change', () => updateOverlayBuilder());
  }
  if (overlayThemeSelect) {
    overlayThemeSelect.addEventListener('change', () => updateOverlayBuilder());
  }
  if (eventOverlayLayoutSelect) {
    eventOverlayLayoutSelect.addEventListener('change', () => updateOverlayBuilder());
  }
  if (eventOverlayThemeSelect) {
    eventOverlayThemeSelect.addEventListener('change', () => updateOverlayBuilder());
  }
  if (eventOverlayDetailSelect) {
    eventOverlayDetailSelect.addEventListener('change', () => updateOverlayBuilder());
  }
  if (eventOverlayPresetSelect) {
    eventOverlayPresetSelect.addEventListener('change', () => updateOverlayBuilder());
  }
  if (eventOverlayMemeSelect) {
    eventOverlayMemeSelect.addEventListener('change', () => updateOverlayBuilder());
>>>>>>> 7d6893ab
  }
  if (overlayCopyBtn) {
    overlayCopyBtn.addEventListener('click', copyOverlayLink);
  }
  updateOverlayBuilder();
}

initOverlayBuilder();

// ===== Landing page & login =====
function buildLoginScopes() {
  const configured = (window.TWITCH_SCOPES || '').split(/\s+/).filter(Boolean);
  const scopes = configured.length ? configured : ['channel:bot', 'channel:read:subscriptions', 'channel:read:vips'];
  if (!scopes.includes('user:read:email')) {
    scopes.push('user:read:email');
  }
  return scopes;
}

qs('login-btn').onclick = () => {
  const client = window.TWITCH_CLIENT_ID || '';
  if (!client) {
    alert('Twitch OAuth is not configured.');
    return;
  }
  const scopes = buildLoginScopes();
  const redirectUri = encodeURIComponent(window.location.href.split('#')[0]);
  const scopeParam = encodeURIComponent(scopes.join(' '));
  const url = `https://id.twitch.tv/oauth2/authorize?response_type=token&client_id=${client}&redirect_uri=${redirectUri}&scope=${scopeParam}&force_verify=true`;
  location.href = url;
};

async function updateRegButton() {
  const btn = qs('reg-btn');
  if (!userLogin || !btn) {
    if (btn) { btn.style.display = 'none'; }
    channelsCache = [];
    updateBotStatusBadge(null);
    return;
  }
  try {
    const resp = await fetch(`${API}/channels`, { credentials: 'include' });
    if (!resp.ok) {
      btn.style.display = 'none';
      channelsCache = [];
      updateBotStatusBadge(null);
      return;
    }
    const rawList = await resp.json();
    const list = Array.isArray(rawList) ? rawList : [];
    channelsCache = list;
    updateBotStatusBadge(getChannelInfo(channelName));
    const found = list.find(ch => ch.channel_name.toLowerCase() === userLogin.toLowerCase());
    const startChannelAuth = async () => {
      const returnUrl = window.location.href.split('#')[0];
      try {
        const resp = await fetch(
          `${API}/auth/login?channel=${encodeURIComponent(userLogin)}&return_url=${encodeURIComponent(returnUrl)}`
        );
        if (!resp.ok) {
          throw new Error(`failed with status ${resp.status}`);
        }
        const data = await resp.json();
        if (!data || !data.auth_url) {
          throw new Error('missing auth URL');
        }
        location.href = data.auth_url;
      } catch (e) {
        console.error('Failed to start channel authorization', e);
        alert('Failed to start the channel authorization flow. Please try again.');
      }
    };

    if (found && found.authorized) {
      const channel = found.channel_name;
      const joinActive = !!found.join_active;
      btn.textContent = joinActive ? 'make the bot leave/mute' : 'join the bot to chat';
      btn.onclick = async () => {
        btn.disabled = true;
        const desired = joinActive ? 0 : 1;
        const encodedChannel = encodeURIComponent(channel);
        try {
          const toggleResp = await fetch(`${API}/channels/${encodedChannel}?join_active=${desired}`, {
            method: 'PUT',
            credentials: 'include'
          });
          if (!toggleResp.ok) {
            throw new Error(`toggle failed with status ${toggleResp.status}`);
          }
          const queueState = joinActive ? 1 : 0;
          try {
            await fetch(`${API}/channels/${encodedChannel}/settings`, {
              method: 'POST',
              body: JSON.stringify({ queue_closed: queueState }),
              headers: { 'Content-Type': 'application/json' },
              credentials: 'include'
            });
          } catch (e) {
            console.warn('Failed to update queue mute state', e);
          }
        } catch (e) {
          console.error('Failed to update bot join status', e);
          alert('Unable to update the bot status. Please try again.');
        } finally {
          btn.disabled = false;
          updateRegButton();
        }
      };
    } else {
      btn.textContent = found ? 'authorize the bot for your channel' : 'register your channel';
      btn.onclick = startChannelAuth;
    }
    btn.style.display = '';
  } catch (e) {
    btn.style.display = 'none';
    channelsCache = [];
    updateBotStatusBadge(null);
  }
}

function selectChannel(ch) {
  channelName = ch;
  qs('ch-badge').textContent = `channel: ${channelName}`;
  updateBotStatusBadge(getChannelInfo(channelName));
  updateLoginStatus();
  qs('landing').style.display = 'none';
  qs('app').style.display = '';
  fetchQueue();
  fetchPlaylists();
  fetchUsers();
  fetchSettings();
  updateOverlayBuilder();
  clearEventFeed();
  connectQueueStream();
  connectChannelEvents();
}

let queueStream = null;
let queueStreamTimer = null;

function teardownQueueStream() {
  if (queueStream) {
    try { queueStream.close(); } catch (e) { /* ignore */ }
    queueStream = null;
  }
  if (queueStreamTimer) {
    clearTimeout(queueStreamTimer);
    queueStreamTimer = null;
  }
}

function connectQueueStream() {
  teardownQueueStream();
  if (!channelName) { return; }
  const encodedChannel = encodeURIComponent(channelName);
  const url = `${API}/channels/${encodedChannel}/queue/stream`;
  try {
    queueStream = new EventSource(url);
  } catch (e) {
    console.error('Failed to create queue stream', e);
    queueStreamTimer = setTimeout(connectQueueStream, 5000);
    return;
  }
  queueStream.onopen = () => {
    fetchQueue();
  };
  queueStream.addEventListener('queue', () => {
    fetchQueue();
  });
  queueStream.onerror = () => {
    teardownQueueStream();
    queueStreamTimer = setTimeout(connectQueueStream, 5000);
  };
}

function teardownChannelEvents() {
  channelEventShouldReconnect = false;
  if (channelEventTimer) {
    clearTimeout(channelEventTimer);
    channelEventTimer = null;
  }
  if (channelEventSocket) {
    try {
      channelEventSocket.onopen = null;
      channelEventSocket.onmessage = null;
      channelEventSocket.onerror = null;
      channelEventSocket.onclose = null;
      channelEventSocket.close();
    } catch (e) {
      /* ignore */
    }
    channelEventSocket = null;
  }
  updateEventStatus('Disconnected', 'warn');
}

function clearEventFeed() {
  if (!eventFeedEl) { return; }
  eventFeedEl.replaceChildren();
}

function updateEventStatus(text, status) {
  if (!eventStatusEl) { return; }
  eventStatusEl.textContent = text;
  eventStatusEl.classList.remove('ok', 'warn', 'error');
  if (status) {
    eventStatusEl.classList.add(status);
  }
}

function formatEventTimestamp(value) {
  if (!value) {
    return new Date().toLocaleTimeString([], { hour12: false, hour: '2-digit', minute: '2-digit', second: '2-digit' });
  }
  const date = new Date(value);
  if (Number.isNaN(date.getTime())) {
    return String(value);
  }
  return date.toLocaleTimeString([], { hour12: false, hour: '2-digit', minute: '2-digit', second: '2-digit' });
}

function appendEventEntry(type, payload, timestamp) {
  if (!eventFeedEl) { return; }
  const entry = document.createElement('div');
  entry.className = 'event-entry';

  const meta = document.createElement('div');
  meta.className = 'event-entry-meta';
  meta.append(`[${formatEventTimestamp(timestamp)}] `);
  const typeSpan = document.createElement('span');
  typeSpan.className = 'event-entry-type';
  typeSpan.textContent = type || 'event';
  meta.appendChild(typeSpan);
  entry.appendChild(meta);

  if (typeof payload !== 'undefined') {
    const body = document.createElement('pre');
    body.className = 'event-entry-body';
    if (typeof payload === 'string') {
      body.textContent = payload;
    } else {
      try {
        body.textContent = JSON.stringify(payload, null, 2);
      } catch (e) {
        body.textContent = String(payload);
      }
    }
    entry.appendChild(body);
  }

  eventFeedEl.appendChild(entry);
  while (eventFeedEl.children.length > EVENT_FEED_LIMIT) {
    eventFeedEl.removeChild(eventFeedEl.firstChild);
  }
  if (eventAutoscrollEnabled) {
    eventFeedEl.scrollTop = eventFeedEl.scrollHeight;
  }
}

function handleEventMessage(data) {
  let parsed;
  try {
    parsed = JSON.parse(data);
  } catch (e) {
    console.error('Failed to parse channel event message', e);
    appendEventEntry('raw', data, new Date().toISOString());
    return;
  }
  const isObject = parsed && typeof parsed === 'object';
  const type = isObject && typeof parsed.type === 'string' ? parsed.type : 'event';
  const timestamp = isObject && parsed.timestamp ? parsed.timestamp : new Date().toISOString();
  let payload;
  if (isObject && parsed !== null && Object.prototype.hasOwnProperty.call(parsed, 'payload')) {
    payload = parsed.payload;
  } else {
    payload = parsed;
  }
  appendEventEntry(type, payload, timestamp);
}

function buildWebsocketBase(url) {
  if (!url) { return url; }
  if (url.startsWith('https://')) {
    return `wss://${url.slice(8)}`;
  }
  if (url.startsWith('http://')) {
    return `ws://${url.slice(7)}`;
  }
  if (url.startsWith('ws://') || url.startsWith('wss://')) {
    return url;
  }
  return url;
}

function connectChannelEvents() {
  teardownChannelEvents();
  if (!channelName || !eventFeedEl) {
    return;
  }
  const encodedChannel = encodeURIComponent(channelName);
  const base = (API || '').replace(/\/$/, '');
  const wsBase = buildWebsocketBase(base);
  const url = `${wsBase}/channels/${encodedChannel}/events`;
  channelEventShouldReconnect = true;
  updateEventStatus('Connecting…', 'warn');
  try {
    channelEventSocket = new WebSocket(url);
  } catch (e) {
    console.error('Failed to create channel event socket', e);
    updateEventStatus('Connection failed', 'error');
    channelEventTimer = setTimeout(connectChannelEvents, 5000);
    return;
  }
  channelEventSocket.onopen = () => {
    if (channelEventTimer) {
      clearTimeout(channelEventTimer);
      channelEventTimer = null;
    }
    updateEventStatus('Connected', 'ok');
    appendEventEntry('system', 'Connected to channel event feed.', new Date().toISOString());
  };
  channelEventSocket.onmessage = (event) => {
    handleEventMessage(event.data);
  };
  channelEventSocket.onerror = (event) => {
    console.error('Channel event socket error', event);
    updateEventStatus('Connection error', 'error');
  };
  channelEventSocket.onclose = () => {
    channelEventSocket = null;
    if (channelEventTimer) {
      clearTimeout(channelEventTimer);
      channelEventTimer = null;
    }
    if (channelEventShouldReconnect) {
      updateEventStatus('Reconnecting…', 'warn');
      appendEventEntry('system', 'Connection closed. Attempting to reconnect…', new Date().toISOString());
      channelEventTimer = setTimeout(connectChannelEvents, 5000);
    } else {
      updateEventStatus('Disconnected', 'warn');
      appendEventEntry('system', 'Disconnected from channel event feed.', new Date().toISOString());
    }
  };
}

async function initToken() {
  if (location.hash.startsWith('#access_token')) {
    const params = new URLSearchParams(location.hash.slice(1));
    const oauthToken = params.get('access_token');
    history.replaceState({}, document.title, location.pathname);
    if (oauthToken) {
      try {
        await fetch(`${API}/auth/session`, {
          method: 'POST',
          headers: { Authorization: `Bearer ${oauthToken}` },
          credentials: 'include'
        });
      } catch (e) {
        console.error('Failed to establish queue manager session', e);
      }
    }
  }

  try {
    const meResp = await fetch(`${API}/me`, { credentials: 'include' });
    if (meResp.ok) {
      const info = await meResp.json();
      userLogin = info.login || '';
      userInfo = info;
      updateLoginStatus();
      updateRegButton();
    } else {
      userLogin = '';
      userInfo = null;
      updateLoginStatus();
    }
  } catch (e) {
    // ignore
    userInfo = null;
    updateLoginStatus();
  }

  try {
    const channelsResp = await fetch(`${API}/me/channels`, { credentials: 'include' });
    if (channelsResp.ok) {
      const list = await channelsResp.json();
      if (list.length === 1) {
        selectChannel(list[0].channel_name);
      } else if (list.length > 1) {
        const container = qs('channel-list');
        container.innerHTML = '';
        list.forEach(c => {
          const b = document.createElement('button');
          b.textContent = c.channel_name;
          b.onclick = () => selectChannel(c.channel_name);
          container.appendChild(b);
        });
      } else {
        qs('landing').style.display = 'none';
        qs('app').style.display = '';
      }
    }
  } catch (e) {
    // ignore
  }
}

initToken();<|MERGE_RESOLUTION|>--- conflicted
+++ resolved
@@ -1593,24 +1593,11 @@
 }
 
 // ===== Overlay builder =====
-<<<<<<< HEAD
 const overlayKindSelect = qs('overlay-kind');
 const overlayLayoutSelect = qs('overlay-layout');
 const overlayThemeSelect = qs('overlay-theme');
 const overlayDetailSelect = qs('overlay-detail');
 const overlayScaleSelect = qs('overlay-scale');
-=======
-const overlayFamilyTabs = document.querySelectorAll('[data-overlay-family-tab]');
-const overlayFamilySections = document.querySelectorAll('[data-overlay-family]');
-const overlayPreviewHints = document.querySelectorAll('[data-overlay-family-hint]');
-const overlayLayoutSelect = qs('overlay-layout');
-const overlayThemeSelect = qs('overlay-theme');
-const eventOverlayLayoutSelect = qs('event-overlay-layout');
-const eventOverlayThemeSelect = qs('event-overlay-theme');
-const eventOverlayDetailSelect = qs('event-overlay-detail');
-const eventOverlayPresetSelect = qs('event-overlay-preset');
-const eventOverlayMemeSelect = qs('event-overlay-meme');
->>>>>>> 7d6893ab
 const overlayUrlInput = qs('overlay-url');
 const overlayCopyBtn = qs('overlay-copy');
 const overlayPreviewFrame = qs('overlay-preview');
@@ -1723,32 +1710,10 @@
 }
 
 function buildOverlayUrl() {
-<<<<<<< HEAD
   if (!channelName || !overlayLayoutSelect || !overlayThemeSelect) { return ''; }
   const kind = overlayKindSelect ? overlayKindSelect.value : 'queue';
   const config = getOverlayConfig(kind);
   const base = new URL(config.path, window.location.href);
-=======
-  if (!channelName) { return ''; }
-  if (activeOverlayFamily === 'events') {
-    if (!eventOverlayLayoutSelect || !eventOverlayThemeSelect || !eventOverlayDetailSelect || !eventOverlayPresetSelect || !eventOverlayMemeSelect) {
-      return '';
-    }
-    const base = new URL('event_overlay.html', window.location.href);
-    base.searchParams.set('channel', channelName);
-    base.searchParams.set('layout', eventOverlayLayoutSelect.value);
-    base.searchParams.set('theme', eventOverlayThemeSelect.value);
-    base.searchParams.set('detail', eventOverlayDetailSelect.value);
-    base.searchParams.set('preset', eventOverlayPresetSelect.value);
-    const meme = eventOverlayMemeSelect.value || '';
-    if (meme && meme !== 'none') {
-      base.searchParams.set('meme', meme);
-    }
-    return base.toString();
-  }
-  if (!overlayLayoutSelect || !overlayThemeSelect) { return ''; }
-  const base = new URL('overlay.html', window.location.href);
->>>>>>> 7d6893ab
   base.searchParams.set('channel', channelName);
   base.searchParams.set('layout', overlayLayoutSelect.value);
   base.searchParams.set('theme', overlayThemeSelect.value);
@@ -1762,17 +1727,12 @@
 }
 
 function updateOverlayBuilder() {
-<<<<<<< HEAD
   if (!overlayLayoutSelect || !overlayThemeSelect || !overlayUrlInput) { return; }
   const kind = overlayKindSelect ? overlayKindSelect.value : 'queue';
-=======
-  if (!overlayUrlInput) { return; }
->>>>>>> 7d6893ab
   const hasChannel = !!channelName;
   if (overlayWarning) {
     overlayWarning.hidden = hasChannel;
   }
-<<<<<<< HEAD
   updateOverlayControlVisibility(kind, hasChannel);
   if (overlayKindSelect) {
     overlayKindSelect.disabled = !hasChannel;
@@ -1785,21 +1745,6 @@
   if (overlayScaleSelect) {
     overlayScaleSelect.disabled = overlayScaleSelect.disabled || !hasChannel;
   }
-=======
-  [
-    overlayLayoutSelect,
-    overlayThemeSelect,
-    eventOverlayLayoutSelect,
-    eventOverlayThemeSelect,
-    eventOverlayDetailSelect,
-    eventOverlayPresetSelect,
-    eventOverlayMemeSelect,
-  ].forEach((control) => {
-    if (control) {
-      control.disabled = !hasChannel;
-    }
-  });
->>>>>>> 7d6893ab
   if (overlayCopyBtn) {
     overlayCopyBtn.disabled = !hasChannel;
     if (!hasChannel || overlayCopyBtn.textContent !== 'Copy') {
@@ -1869,7 +1814,6 @@
 }
 
 function initOverlayBuilder() {
-<<<<<<< HEAD
   if (!overlayLayoutSelect || !overlayThemeSelect) { return; }
   const initialKind = overlayKindSelect ? overlayKindSelect.value : 'queue';
   populateOverlayLayouts(initialKind);
@@ -1891,69 +1835,6 @@
   }
   if (overlayScaleSelect) {
     overlayScaleSelect.addEventListener('change', () => updateOverlayBuilder());
-=======
-  if (!overlayUrlInput) { return; }
-  const updateFamily = () => {
-    overlayFamilyTabs.forEach((tab) => {
-      const family = (tab.dataset.overlayFamilyTab || 'queue');
-      const isActive = family === activeOverlayFamily;
-      tab.classList.toggle('active', isActive);
-      tab.setAttribute('aria-selected', isActive ? 'true' : 'false');
-      if (tab.hasAttribute('tabindex')) {
-        tab.removeAttribute('tabindex');
-      }
-    });
-    overlayFamilySections.forEach((section) => {
-      const family = section.dataset.overlayFamily || 'queue';
-      const isActive = family === activeOverlayFamily;
-      section.hidden = !isActive;
-      section.setAttribute('aria-hidden', isActive ? 'false' : 'true');
-      if (isActive) {
-        section.removeAttribute('tabindex');
-      } else {
-        section.setAttribute('tabindex', '-1');
-      }
-    });
-    overlayPreviewHints.forEach((hint) => {
-      const family = hint.dataset.overlayFamilyHint || 'queue';
-      const isActive = family === activeOverlayFamily;
-      hint.hidden = !isActive;
-    });
-  };
-
-  overlayFamilyTabs.forEach((tab) => {
-    tab.addEventListener('click', () => {
-      const family = (tab.dataset.overlayFamilyTab || 'queue');
-      if (family === activeOverlayFamily) { return; }
-      activeOverlayFamily = family === 'events' ? 'events' : 'queue';
-      updateFamily();
-      updateOverlayBuilder();
-    });
-  });
-
-  updateFamily();
-
-  if (overlayLayoutSelect) {
-    overlayLayoutSelect.addEventListener('change', () => updateOverlayBuilder());
-  }
-  if (overlayThemeSelect) {
-    overlayThemeSelect.addEventListener('change', () => updateOverlayBuilder());
-  }
-  if (eventOverlayLayoutSelect) {
-    eventOverlayLayoutSelect.addEventListener('change', () => updateOverlayBuilder());
-  }
-  if (eventOverlayThemeSelect) {
-    eventOverlayThemeSelect.addEventListener('change', () => updateOverlayBuilder());
-  }
-  if (eventOverlayDetailSelect) {
-    eventOverlayDetailSelect.addEventListener('change', () => updateOverlayBuilder());
-  }
-  if (eventOverlayPresetSelect) {
-    eventOverlayPresetSelect.addEventListener('change', () => updateOverlayBuilder());
-  }
-  if (eventOverlayMemeSelect) {
-    eventOverlayMemeSelect.addEventListener('change', () => updateOverlayBuilder());
->>>>>>> 7d6893ab
   }
   if (overlayCopyBtn) {
     overlayCopyBtn.addEventListener('click', copyOverlayLink);
